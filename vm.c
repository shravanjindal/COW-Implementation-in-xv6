--- conflicted
+++ resolved
@@ -68,13 +68,8 @@
 // physical addresses starting at pa. va and size might not
 // be page-aligned.
 static int
-<<<<<<< HEAD
 mappages(pde_t *pgdir, void *va, uint size, uint pa,
          int perm, char* (*alloc)(void))
-=======
-mappages(pde_t *pgdir, void *va, uint size, uint pa, int perm, 
-         char* (*alloc)(void))
->>>>>>> d0f3efca
 {
   char *a, *last;
   pte_t *pte;
